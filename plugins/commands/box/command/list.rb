require 'optparse'

module VagrantPlugins
  module CommandBox
    module Command
      class List < Vagrant.plugin("2", :command)
        def execute
          options = {}

          opts = OptionParser.new do |opts|
            opts.banner = "Usage: vagrant box list"
            opts.separator ""

            opts.on("-i", "--box-info", "Displays additional information about the boxes.") do |i|
              options[:info] = i
            end
          end

          # Parse the options
          argv = parse_options(opts)
          return if !argv

          boxes = @env.boxes.all.sort
          if boxes.empty?
            return @env.ui.warn(I18n.t("vagrant.commands.box.no_installed_boxes"), :prefix => false)
          end

          list_boxes(boxes, options[:info])

          # Success, exit status 0
          0
        end

        private

        def list_boxes(boxes, extra_info)
          # Find the longest box name
          longest_box = boxes.max_by { |x| x[0].length }
          longest_box_length = longest_box[0].length

          # Find the longest provider name
          longest_provider = boxes.max_by { |x| x[1].length }
          longest_provider_length = longest_provider[1].length

          # Go through each box and output the information about it. We
          # ignore the "v1" param for now since I'm not yet sure if its
          # important for the user to know what boxes need to be upgraded
          # and which don't, since we plan on doing that transparently.
          boxes.each do |name, provider, _v1|
<<<<<<< HEAD
            @env.ui.info("#{name.ljust(longest_box_length)} (#{provider})", :prefix => false)

            @env.ui.machine("box-name", name)
            @env.ui.machine("box-provider", provider)
=======
            extra = ''
            if extra_info
              extra << format_extra_info(name.to_s, provider.to_s)
            end

            name     = name.ljust(longest_box_length)
            provider = "(#{provider})".ljust(longest_provider_length + 2) # 2 -> parenthesis
            box_info = "#{name} #{provider}#{extra}"

            @env.ui.info(box_info, :prefix => false)
>>>>>>> 48875124
          end
        end

        def format_extra_info(name, provider)
          info_json = @env.boxes.find(name, provider).directory.join('info.json')
          if info_json.file?
            info = JSON.parse(info_json.read)
            return "\n  `- URL:  #{info['url']}" +
                   "\n  `- Date: #{info['downloaded_at']}"
          else
            return ''
          end
        end
      end
    end
  end
end<|MERGE_RESOLUTION|>--- conflicted
+++ resolved
@@ -47,12 +47,11 @@
           # important for the user to know what boxes need to be upgraded
           # and which don't, since we plan on doing that transparently.
           boxes.each do |name, provider, _v1|
-<<<<<<< HEAD
             @env.ui.info("#{name.ljust(longest_box_length)} (#{provider})", :prefix => false)
 
             @env.ui.machine("box-name", name)
             @env.ui.machine("box-provider", provider)
-=======
+
             extra = ''
             if extra_info
               extra << format_extra_info(name.to_s, provider.to_s)
@@ -63,7 +62,6 @@
             box_info = "#{name} #{provider}#{extra}"
 
             @env.ui.info(box_info, :prefix => false)
->>>>>>> 48875124
           end
         end
 
