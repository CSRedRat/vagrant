--- conflicted
+++ resolved
@@ -3,9 +3,13 @@
     class Provisioner < Vagrant.plugin("2", :provisioner)
       def provision
         ssh = @machine.ssh_info
-<<<<<<< HEAD
+
         inventory_file_path = self.setup_inventory_file
         options = %W[--private-key=#{ssh[:private_key_path]} --user=#{ssh[:username]}]
+
+        # Joker! Not (yet) supported arguments can be passed this way.
+        options << "#{config.raw_arguments}" if config.raw_arguments
+
         options << "--inventory-file=#{inventory_file_path}"
         options << "--ask-sudo-pass" if config.ask_sudo_pass
 
@@ -35,34 +39,13 @@
         options << "--sudo-user=#{config.sudo_user}" if config.sudo_user
         if config.verbose
           options << (config.verbose.to_s == "extra" ?  "-vvv" :  "--verbose")
-=======
-
-        # Connect with Vagrant user (unless --user or --private-key are overidden by 'raw_arguments')
-        options = %W[--private-key=#{ssh[:private_key_path]} --user=#{ssh[:username]}]
-
-        # Joker! Not (yet) supported arguments can be passed this way.
-        options << "#{config.raw_arguments}" if config.raw_arguments
+        end
 
         # Append Provisioner options (higher precedence):
-        options << "--extra-vars=" + config.extra_vars.map{|k,v| "#{k}=#{v}"}.join(' ') if config.extra_vars
-        options << "--inventory-file=#{config.inventory_file}" if config.inventory_file
-        options << "--ask-sudo-pass" if config.ask_sudo_pass
         options << "--tags=#{as_list_argument(config.tags)}" if config.tags
         options << "--skip-tags=#{as_list_argument(config.skip_tags)}" if config.skip_tags
         options << "--limit=#{as_list_argument(config.limit)}" if config.limit
         options << "--start-at-task=#{config.start_at_task}" if config.start_at_task
-        options << "--sudo" if config.sudo
-        options << "--sudo-user=#{config.sudo_user}" if config.sudo_user
-        if config.verbose
-          if config.verbose.is_a? String
-            if config.verbose =~ /v+$/
-              options << "-#{config.verbose}"
-            end
-          else
-            options << "--verbose"
-          end
->>>>>>> b061e02b
-        end
 
         # Assemble the full ansible-playbook command
         command = (%w(ansible-playbook) << options << config.playbook).flatten
@@ -87,7 +70,6 @@
         end
       end
 
-<<<<<<< HEAD
       def setup_inventory_file
         return config.inventory_path if config.inventory_path
 
@@ -102,12 +84,12 @@
         end
 
         return generated_inventory_file.to_s
-=======
+      end
+
       protected
 
       def as_list_argument(v)
         v.kind_of?(Array) ? v.join(',') : v
->>>>>>> b061e02b
       end
     end
   end
