--- conflicted
+++ resolved
@@ -1,4 +1,3 @@
-<<<<<<< HEAD
 ## 0.8.0 (unreleased)
 
   - Performance optimizations in `virtualbox` gem. Huge speed gains.
@@ -31,11 +30,10 @@
   - Specify a `forwarded_port_destination` for SSH configuration and
     SSH port searching will fall back to that if it can't find any
     other port. [GH-375]
-=======
+
 ## 0.7.7 (July 12, 2011)
 
   - Fix crashing bug with Psych and Ruby 1.9.2. [GH-411]
->>>>>>> 8b8225f9
 
 ## 0.7.6 (July 2, 2011)
 
