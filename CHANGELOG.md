--- conflicted
+++ resolved
@@ -1,4 +1,3 @@
-<<<<<<< HEAD
 ## 0.9.0 (unreleased)
 
   - Logging. The entire Vagrant source has had logging sprinkled throughout
@@ -8,12 +7,10 @@
   - Linux uses `shutdown -h` instead of `halt` to hopefully more consistently
     power off the system. [GH-575]
   - Tweaks to SSH to hopefully be more reliable in coming up.
-=======
+
 ## 0.8.9 (December 10, 2011)
 
   - Revert the SSH tweaks made in 0.8.8. It affected stability
-    that I'd rather not test in a patch release.
->>>>>>> c4eeda20
 
 ## 0.8.8 (December 1, 2011)
 
