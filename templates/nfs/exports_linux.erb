--- conflicted
+++ resolved
@@ -1,15 +1,7 @@
-<<<<<<< HEAD
-# VAGRANT-BEGIN: <%= uuid %>
+# VAGRANT-BEGIN: <%= user %> <%= uuid %>
 <% ips.each do |ip| %>
 <% folders.each do |name, opts| %>
 "<%= opts[:hostpath] %>" <%= ip %>(rw,no_subtree_check,all_squash<% if opts[:map_uid] %>,anonuid=<%= opts[:map_uid] %><% end %><% if opts[:map_gid] %>,anongid=<%= opts[:map_gid] %><% end %>,fsid=<%= opts[:uuid] %>)
 <% end %>
 <% end %>
-# VAGRANT-END: <%= uuid %>
-=======
-# VAGRANT-BEGIN: <%= user %> <%= uuid %>
-<% folders.each do |name, opts| %>
-"<%= opts[:hostpath] %>" <%= ip %>(rw,no_subtree_check,all_squash<% if opts[:map_uid] %>,anonuid=<%= opts[:map_uid] %><% end %><% if opts[:map_gid] %>,anongid=<%= opts[:map_gid] %><% end %>,fsid=<%= opts[:uuid] %>)
-<% end %>
-# VAGRANT-END: <%= user %> <%= uuid %>
->>>>>>> b8a8286f
+# VAGRANT-END: <%= user %> <%= uuid %>